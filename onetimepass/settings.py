--- conflicted
+++ resolved
@@ -1,17 +1,13 @@
 import logging
 
 DB_PATH = "test.db"
-<<<<<<< HEAD
-DB_VERSION = "1.0.0"
-DB_HASH_ALGORITHM = "sha1"
-DB_DEFAULT_DIGITS_COUNT = 6
-DB_DEFAULT_TIME_STEP_SECONDS = 30
-=======
 DEFAULT_DB_VERSION = "1.0.0"
 SUPPORTED_DB_VERSION = [
     DEFAULT_DB_VERSION,
 ]
->>>>>>> bc5ae088
+DEFAULT_HASH_ALGORITHM = "sha1"
+DEFAULT_DIGITS_COUNT = 6
+DEFAULT_TIME_STEP_SECONDS = 30
 
 KEYRING_SERVICE_NAME = "onetimepass"
 KEYRING_USERNAME = "master key"
