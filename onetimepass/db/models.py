from __future__ import annotations

import datetime
import enum
import typing

from pydantic import BaseModel
from pydantic import validator

<<<<<<< HEAD
from onetimepass import settings
from onetimepass.settings import DB_VERSION
=======
from onetimepass.settings import DEFAULT_DB_VERSION
>>>>>>> bc5ae088


"""
# Example database schema

## If just initialized

```json
{
  "otp": {},
  "version": "<DB_VERSION>",
}
```

## After adding some secrets

```json
}
  "otp": {
    "keeper": {
      "secret": "",
      "digits_count": 0,
      "hash_algorithm": "",
      "params": {
        otp_type: "HOTP|TOTP",
        // if otp_type == HOTP
        "counter": 0,

        // if otp_type == TOTP
        "initial_time": "1970-01-01T00:00:00+00:00",
        "time_step_seconds": 30
      }
    }
  },
  "version": "<DB_VERSION>"
}
```
"""


class EmptyDict(typing.TypedDict):
    pass


class HOTPParams(BaseModel):
    counter: int


class TOTPParams(BaseModel):
    initial_time: datetime.datetime
    time_step_seconds: int


OTPParams = typing.Union[HOTPParams, TOTPParams]


class OTPType(str, enum.Enum):
    HOTP = "HOTP"
    TOTP = "TOTP"


class OTPAlgorithm(str, enum.Enum):
    SHA1 = "sha1"
    SHA256 = "sha256"
    SHA512 = "sha512"


class AliasSchema(BaseModel):
    secret: str
    digits_count: int
    hash_algorithm: OTPAlgorithm
    otp_type: OTPType
    params: typing.Union[
        HOTPParams, TOTPParams
    ]  # Type depends on the value of `otp_type`, see the validator

    @validator("params")
    def valid_params_for_otp_type(cls, v, values):
        otp_type = values["otp_type"]
        required_param_type_by_otp_type = {
            OTPType.HOTP: HOTPParams,
            OTPType.TOTP: TOTPParams,
        }
        for key, value in required_param_type_by_otp_type.items():
            if otp_type == key and not isinstance(v, value):
                raise TypeError(f"{otp_type=} requires params of type {HOTPParams}")
        return v


class DatabaseSchema(BaseModel):
    otp: typing.Union[dict[str, AliasSchema], EmptyDict]
    version: str

    @classmethod
    def initialize(cls) -> DatabaseSchema:
        return cls(otp=EmptyDict(), version=DEFAULT_DB_VERSION)

    def add_alias(self, name: str, data: AliasSchema):
        self.otp[name] = data

    def add_totp_alias(
        self,
        name: str,
        label: str,
        issuer: str,
        secret: str,
        digits_count: int,
        hash_algorithm: OTPAlgorithm,
        initial_time: datetime.datetime,
        time_step_seconds: int = settings.DB_DEFAULT_TIME_STEP_SECONDS,
    ):
        self.otp[name] = AliasSchema(
            secret=secret,
            label=label,
            issuer=issuer,
            digits_count=digits_count,
            hash_algorithm=hash_algorithm,
            otp_type=OTPType.TOTP,
            params=TOTPParams(
                initial_time=initial_time, time_step_seconds=time_step_seconds,
            ),
        )


def get_params_by_type(
    typ: OTPType,
) -> typing.Type[HOTPParams] | typing.Type[TOTPParams]:
    return {OTPType.HOTP: HOTPParams, OTPType.TOTP: TOTPParams,}[typ]


def create_alias_schema(
    otp_type: OTPType,
    label: str,
    issuer: str,
    secret: str,
    digits_count: int,
    hash_algorithm: str,
    params: OTPParams,
):
    return AliasSchema(
        otp_type=otp_type,
        label=label,
        issuer=issuer,
        secret=secret,
        digits_count=digits_count,
        hash_algorithm=hash_algorithm,
        params=params,
    )<|MERGE_RESOLUTION|>--- conflicted
+++ resolved
@@ -7,12 +7,8 @@
 from pydantic import BaseModel
 from pydantic import validator
 
-<<<<<<< HEAD
 from onetimepass import settings
-from onetimepass.settings import DB_VERSION
-=======
 from onetimepass.settings import DEFAULT_DB_VERSION
->>>>>>> bc5ae088
 
 
 """
@@ -122,7 +118,7 @@
         digits_count: int,
         hash_algorithm: OTPAlgorithm,
         initial_time: datetime.datetime,
-        time_step_seconds: int = settings.DB_DEFAULT_TIME_STEP_SECONDS,
+        time_step_seconds: int = settings.DEFAULT_TIME_STEP_SECONDS,
     ):
         self.otp[name] = AliasSchema(
             secret=secret,
@@ -138,9 +134,9 @@
 
 
 def get_params_by_type(
-    typ: OTPType,
+    type_: OTPType,
 ) -> typing.Type[HOTPParams] | typing.Type[TOTPParams]:
-    return {OTPType.HOTP: HOTPParams, OTPType.TOTP: TOTPParams,}[typ]
+    return {OTPType.HOTP: HOTPParams, OTPType.TOTP: TOTPParams}[type_]
 
 
 def create_alias_schema(
